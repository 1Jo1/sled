#![allow(unused_results)]

use super::*;

/// A batch of updates that will
/// be applied atomically to the
/// Tree.
///
/// # Examples
///
/// ```
/// # fn main() -> Result<(), Box<dyn std::error::Error>> {
/// use sled::{Batch, open};
///
/// # let _ = std::fs::remove_dir_all("batch_db_2");
/// let db = open("batch_db_2")?;
/// db.insert("key_0", "val_0")?;
///
/// let mut batch = Batch::default();
/// batch.insert("key_a", "val_a");
/// batch.insert("key_b", "val_b");
/// batch.insert("key_c", "val_c");
/// batch.remove("key_0");
///
/// db.apply_batch(batch)?;
/// // key_0 no longer exists, and key_a, key_b, and key_c
/// // now do exist.
/// # let _ = std::fs::remove_dir_all("batch_db_2");
/// # Ok(()) }
/// ```
#[derive(Debug, Default, Clone, PartialEq, Eq)]
pub struct Batch {
    pub(crate) writes: Map<IVec, Option<IVec>>,
}

impl Batch {
    /// Set a key to a new value
    pub fn insert<K, V>(&mut self, key: K, value: V)
    where
        K: Into<IVec>,
        V: Into<IVec>,
    {
        self.writes.insert(key.into(), Some(value.into()));
    }

    /// Remove a key
    pub fn remove<K>(&mut self, key: K)
    where
        K: Into<IVec>,
    {
        self.writes.insert(key.into(), None);
    }

<<<<<<< HEAD
    /// Merge another batch into this one, with
    /// the other's items taking precedence in
    /// the event of a conflict.
    pub fn merge(&mut self, other: Batch) {
        self.writes.extend(&mut other.writes.into_iter());
=======
    /// Get a value if it is present in the `Batch`.
    /// `Some(None)` means it's present as a deletion.
    pub fn get<K: AsRef<[u8]>>(&self, k: K) -> Option<Option<&IVec>> {
        let inner = self.writes.get(k.as_ref())?;
        Some(inner.as_ref())
>>>>>>> f7f10cff
    }
}<|MERGE_RESOLUTION|>--- conflicted
+++ resolved
@@ -51,18 +51,17 @@
         self.writes.insert(key.into(), None);
     }
 
-<<<<<<< HEAD
     /// Merge another batch into this one, with
     /// the other's items taking precedence in
     /// the event of a conflict.
     pub fn merge(&mut self, other: Batch) {
         self.writes.extend(&mut other.writes.into_iter());
-=======
+    }
+
     /// Get a value if it is present in the `Batch`.
     /// `Some(None)` means it's present as a deletion.
     pub fn get<K: AsRef<[u8]>>(&self, k: K) -> Option<Option<&IVec>> {
         let inner = self.writes.get(k.as_ref())?;
         Some(inner.as_ref())
->>>>>>> f7f10cff
     }
 }