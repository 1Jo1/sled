--- conflicted
+++ resolved
@@ -331,12 +331,8 @@
         })
         .collect();
 
-<<<<<<< HEAD
     // gather
-    let headers: Vec<(LogOffset, SegmentHeader)> =
-        header_promises.into_iter().filter_map(OneShot::unwrap).collect();
-=======
-    let mut headers: Vec<(LogOffset, SegmentHeader)> = vec![];
+    let headers: Vec<(LogOffset, SegmentHeader)> = vec![];
     for promise in header_promises {
         let read_attempt =
             promise.wait().expect("thread pool should not crash");
@@ -345,7 +341,6 @@
             headers.push(completed_result);
         }
     }
->>>>>>> c903fb80
 
     // find max stable LSN recorded in segment headers
     let mut ordering = BTreeMap::new();
